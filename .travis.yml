language: python
sudo: false
matrix:
  fast_finish: true
  include:
  - python: 2.7
<<<<<<< HEAD
    env: PANDAS_VERSION=0.16.1 NUMPY_VERSION=1.9.2 SCIPY_VERSION=0.15.1
  - python: 3.4
    env: PANDAS_VERSION=0.16.1 NUMPY_VERSION=1.9.2 SCIPY_VERSION=0.15.1
=======
    env: PANDAS_VERSION=0.16.1 NUMPY_VERSION=1.9.2 SCIPY_VERSION=0.15.1 CACHE_DIR=$HOME/.cache/.pip/pip_np19
  - python: 2.7
    env: PANDAS_VERSION=0.17.1 NUMPY_VERSION=1.10.2 SCIPY_VERSION=0.16.1 CACHE_DIR=$HOME/.cache/.pip/pip_np110
  - python: 3.4
    env: PANDAS_VERSION=0.16.1 NUMPY_VERSION=1.9.2 SCIPY_VERSION=0.15.1 CACHE_DIR=$HOME/.cache/.pip/pip_np19
  - python: 3.4
    env: PANDAS_VERSION=0.17.1 NUMPY_VERSION=1.10.2 SCIPY_VERSION=0.16.1 CACHE_DIR=$HOME/.cache/.pip/pip_np110
cache:
  directories:
    - $HOME/.cache/.pip/
>>>>>>> 214b3b65

before_install:
  - if [ ${TRAVIS_PYTHON_VERSION:0:1} == "2" ]; then wget https://repo.continuum.io/miniconda/Miniconda-3.7.0-Linux-x86_64.sh -O miniconda.sh; else wget https://repo.continuum.io/miniconda/Miniconda3-3.7.0-Linux-x86_64.sh -O miniconda.sh; fi
  - chmod +x miniconda.sh
  - ./miniconda.sh -b -p $HOME/miniconda
  - export PATH="$HOME/miniconda/bin:$PATH"
<<<<<<< HEAD
=======
  - sed -i "s/numpy==.*/numpy==$NUMPY_VERSION/" etc/requirements.txt
  - sed -i "s/pandas==.*/pandas==$PANDAS_VERSION/" etc/requirements.txt
  - sed -i "s/scipy==.*/scipy==$SCIPY_VERSION/" etc/requirements.txt
>>>>>>> 214b3b65
install:
  - conda create -n testenv --yes -c quantopian pip python=$TRAVIS_PYTHON_VERSION numpy=$NUMPY_VERSION scipy=$SCIPY_VERSION ta-lib=0.4.9
  - source activate testenv
<<<<<<< HEAD
  - conda install --yes -c quantopian numpy=$NUMPY_VERSION pandas=$PANDAS_VERSION scipy=$SCIPY_VERSION Cython=0.22.1 ta-lib=0.4.8
  - conda remove --yes six pytz  # remove these packages so our requirements can downgrade them
  - pip install --upgrade pip coverage coveralls
  - pip install -r etc/requirements.txt
  - pip install -r etc/requirements_dev.txt
  - pip install -r etc/requirements_blaze.txt  # this uses git requirements right now
  - pip install -e .
before_script:
  - pip freeze | sort
  - flake8 zipline tests
=======
  - pip install --upgrade pip coverage coveralls --cache-dir=$CACHE_DIR
  - pip install -r etc/requirements.txt --cache-dir=$CACHE_DIR
  - pip install -r etc/requirements_dev.txt --cache-dir=$CACHE_DIR
  - pip install -r etc/requirements_blaze.txt --cache-dir=$CACHE_DIR  # this uses git requirements right now
  - pip install -e . --cache-dir=$CACHE_DIR
before_script:
  - pip freeze | sort
>>>>>>> 214b3b65
script:
  - nosetests tests/
  - flake8 zipline tests
after_success:
  - coveralls

branches:
  only:
<<<<<<< HEAD
    - master
    - lazy-mainline
=======
    - master
>>>>>>> 214b3b65
<|MERGE_RESOLUTION|>--- conflicted
+++ resolved
@@ -4,11 +4,6 @@
   fast_finish: true
   include:
   - python: 2.7
-<<<<<<< HEAD
-    env: PANDAS_VERSION=0.16.1 NUMPY_VERSION=1.9.2 SCIPY_VERSION=0.15.1
-  - python: 3.4
-    env: PANDAS_VERSION=0.16.1 NUMPY_VERSION=1.9.2 SCIPY_VERSION=0.15.1
-=======
     env: PANDAS_VERSION=0.16.1 NUMPY_VERSION=1.9.2 SCIPY_VERSION=0.15.1 CACHE_DIR=$HOME/.cache/.pip/pip_np19
   - python: 2.7
     env: PANDAS_VERSION=0.17.1 NUMPY_VERSION=1.10.2 SCIPY_VERSION=0.16.1 CACHE_DIR=$HOME/.cache/.pip/pip_np110
@@ -19,34 +14,18 @@
 cache:
   directories:
     - $HOME/.cache/.pip/
->>>>>>> 214b3b65
 
 before_install:
   - if [ ${TRAVIS_PYTHON_VERSION:0:1} == "2" ]; then wget https://repo.continuum.io/miniconda/Miniconda-3.7.0-Linux-x86_64.sh -O miniconda.sh; else wget https://repo.continuum.io/miniconda/Miniconda3-3.7.0-Linux-x86_64.sh -O miniconda.sh; fi
   - chmod +x miniconda.sh
   - ./miniconda.sh -b -p $HOME/miniconda
   - export PATH="$HOME/miniconda/bin:$PATH"
-<<<<<<< HEAD
-=======
   - sed -i "s/numpy==.*/numpy==$NUMPY_VERSION/" etc/requirements.txt
   - sed -i "s/pandas==.*/pandas==$PANDAS_VERSION/" etc/requirements.txt
   - sed -i "s/scipy==.*/scipy==$SCIPY_VERSION/" etc/requirements.txt
->>>>>>> 214b3b65
 install:
   - conda create -n testenv --yes -c quantopian pip python=$TRAVIS_PYTHON_VERSION numpy=$NUMPY_VERSION scipy=$SCIPY_VERSION ta-lib=0.4.9
   - source activate testenv
-<<<<<<< HEAD
-  - conda install --yes -c quantopian numpy=$NUMPY_VERSION pandas=$PANDAS_VERSION scipy=$SCIPY_VERSION Cython=0.22.1 ta-lib=0.4.8
-  - conda remove --yes six pytz  # remove these packages so our requirements can downgrade them
-  - pip install --upgrade pip coverage coveralls
-  - pip install -r etc/requirements.txt
-  - pip install -r etc/requirements_dev.txt
-  - pip install -r etc/requirements_blaze.txt  # this uses git requirements right now
-  - pip install -e .
-before_script:
-  - pip freeze | sort
-  - flake8 zipline tests
-=======
   - pip install --upgrade pip coverage coveralls --cache-dir=$CACHE_DIR
   - pip install -r etc/requirements.txt --cache-dir=$CACHE_DIR
   - pip install -r etc/requirements_dev.txt --cache-dir=$CACHE_DIR
@@ -54,7 +33,6 @@
   - pip install -e . --cache-dir=$CACHE_DIR
 before_script:
   - pip freeze | sort
->>>>>>> 214b3b65
 script:
   - nosetests tests/
   - flake8 zipline tests
@@ -63,9 +41,5 @@
 
 branches:
   only:
-<<<<<<< HEAD
     - master
-    - lazy-mainline
-=======
-    - master
->>>>>>> 214b3b65
+    - lazy-mainline